--- conflicted
+++ resolved
@@ -91,7 +91,6 @@
     #[test]
     fn test_dml_stmt() {
         let inputs = vec![
-<<<<<<< HEAD
             "select mod(a+b, 4)+1",
             "select mod( year(a) - abs(weekday(a) + dayofweek(a)), 4) + 1",
             "select * from (with cte as (select * from t) select 1 union select * from t) qn",
@@ -128,45 +127,7 @@
             "create database if not exists db CHARACTER SET = utf8;",
             "select * from test.test limit 1",
             "select * from test.1test limit 1",
-=======
-            //"select mod(a+b, 4)+1",
-            //"select mod( year(a) - abs(weekday(a) + dayofweek(a)), 4) + 1",
-            //"select * from (with cte as (select * from t) select 1 union select * from t) qn",
-            //"select * from t where 1 > (with cte as (select * from t) select * from cte)",
-            //r#"select '\xc6\\' from `\xab`;"#,
-            //"select '啊';",
-            //r#"select '\xa5\\'"#,
-            //r#"select '''\xa5\\'"#,
-            //r#"select ```\xa5\\`"#,
-            //"select 'e\\'",
-            //"select * from t where id = ?",
-            //"update test set id = ?",
-            //"update test set a = 1, b = ?",
-            //// TODO FIX ME.
-            //// "delete from test where a = 1",
-            //"PREPARE stmt1 FROM 'SELECT SQRT(POW(?,2) + POW(?,2)) AS hypotenuse'",
-            //// TODO FIX ME.
-            //// "PREPARE stmt2 FROM @s",
-            //"DEALLOCATE PREPARE stmt2",
-            //"EXECUTE stmt2",
-            //"BEGIN WORK",
-            //"set AUTOCOMMIT=1",
-            //"SELECT w, SUM(w) OVER (ROWS BETWEEN CURRENT ROW AND UNBOUNDED FOLLOWING) FROM t;",
-            //"SHOW DATABASES LIKE 'ds%'",
-            //"SHOW FULL tables FROM test like 't_%'",
-            //"START TRANSACTION",
-            //"COMMIT",
-            //"ROLLBACK",
-            // "set names utf8mb4",
-            //"SET character_set_connection = gbk;",
-            //"SET character_set_results = gbk;",
-            //"SET character_set_client = \"gbk\";",
-            //"SET @@GLOBAL.character_set_client = gbk;",
-            //"SET @@SESSION.character_set_client = gbk;",
-            //"SELECT * from mysql.select;",
-            //"create database if not exists db CHARACTER SET = utf8;",
             "SHOW COLUMNS FROM t_order;",
->>>>>>> a959b6c5
         ];
 
         let p = Parser::new();
