// Copyright 2022 SphereEx Authors
//
// Licensed under the Apache License, Version 2.0 (the "License");
// you may not use this file except in compliance with the License.
// You may obtain a copy of the License at
//
//     http://www.apache.org/licenses/LICENSE-2.0
//
// Unless required by applicable law or agreed to in writing, software
// distributed under the License is distributed on an "AS IS" BASIS,
// WITHOUT WARRANTIES OR CONDITIONS OF ANY KIND, either express or implied.
// See the License for the specific language governing permissions and
// limitations under the License.

use std::{str, sync::Arc, time::SystemTime};

use byteorder::{ByteOrder, LittleEndian};
use bytes::{Buf, BufMut, BytesMut};
use common::ast_cache::ParserAstCache;
use conn_pool::{Pool, PoolConn};
use futures::StreamExt;
use mysql_parser::{
    ast::{Expr, ExprOrDefault, SetOptValues, SetOpts, SqlStmt, Value},
    parser::{ParseError, Parser},
};
use mysql_protocol::{
    client::{codec::ResultsetStream, conn::ClientConn},
    err::ProtocolError,
    mysql_const::*,
    server::{conn::Connection, err::MySQLError},
    util::*,
};
use parking_lot::Mutex as plMutex;
use pisa_error::error::{Error, ErrorKind};
use plugin::{build_phase::PluginPhase, err::BoxError, layer::Service};
use proxy::proxy::ProxyConfig;
use strategy::route::{RouteInput, RouteStrategy};
use tokio::{io::AsyncWriteExt, net::TcpStream, sync::Mutex};
use tracing::{debug, error};

use crate::{server::metrics::*, transaction_fsm::*};

pub struct MySqlServer {
    // TODO: this should be a common property of proxy runtime
    pub name: String,
    pub metrics_collector: MySqlServerMetricsCollector,
    pub client: Connection,
    pub buf: BytesMut,

    mysql_parser: Arc<Parser>,
    trans_fsm: TransFsm,
    ast_cache: Arc<plMutex<ParserAstCache>>,
    plugin: Option<PluginPhase>,
    is_quit: bool,
    // `concurrency_control_rule_idx` is index of concurrency_control rules
    // `concurrency_control_rule_idx` is required to add permits when the concurrency_control layer service is enabled
    concurrency_control_rule_idx: Option<usize>,
    server_version: String,
}

pub struct MySqlServerBuilder {
    _name: String,
    _socket: TcpStream,
    _pcfg: ProxyConfig,
    _buf: BytesMut,
    _mysql_parser: Arc<Parser>,
    _ast_cache: Arc<plMutex<ParserAstCache>>,
    _is_quit: bool,
    _concurrency_control_rule_idx: Option<usize>,
    _metrics_collector: MySqlServerMetricsCollector,
    _route_strategy: Arc<Mutex<RouteStrategy>>,
    _pool: Pool<ClientConn>,
    _plugin: Option<PluginPhase>,
    _pisa_version: String,
}

impl MySqlServerBuilder {
    pub fn new(
        socket: TcpStream,
        route_strategy: Arc<Mutex<RouteStrategy>>,
        plugin: Option<PluginPhase>,
    ) -> MySqlServerBuilder {
        MySqlServerBuilder {
            _name: String::new(),
            _pcfg: ProxyConfig::default(),
            _socket: socket,
            _buf: BytesMut::new(),
            _mysql_parser: Arc::new(Parser::new()),
            _ast_cache: Arc::new(plMutex::new(ParserAstCache::new())),
            _is_quit: false,
            _concurrency_control_rule_idx: None,
            _metrics_collector: MySqlServerMetricsCollector::new(),
            _route_strategy: route_strategy,
            _plugin: plugin,
            _pool: Pool::new(1),
            _pisa_version: String::new(),
        }
    }

    pub fn with_pool(mut self, pool: Pool<ClientConn>) -> MySqlServerBuilder {
        self._pool = pool;
        self
    }

    pub fn with_pcfg(mut self, pcfg: ProxyConfig) -> MySqlServerBuilder {
        self._pcfg = pcfg;
        self
    }

    pub fn with_buf(mut self, buf: BytesMut) -> MySqlServerBuilder {
        self._buf = buf;
        self
    }

    pub fn with_mysql_parser(mut self, parser: Arc<Parser>) -> MySqlServerBuilder {
        self._mysql_parser = parser;
        self
    }

    pub fn with_ast_cache(mut self, cache: Arc<plMutex<ParserAstCache>>) -> MySqlServerBuilder {
        self._ast_cache = cache;
        self
    }

    pub fn is_quit(mut self, quit: bool) -> MySqlServerBuilder {
        self._is_quit = quit;
        self
    }

    pub fn with_concurrency_control_rule_idx(mut self, idx: Option<usize>) -> MySqlServerBuilder {
        self._concurrency_control_rule_idx = idx;
        self
    }

    pub fn with_pisa_version(mut self, version: String) -> MySqlServerBuilder {
        self._pisa_version = version;
        self
    }

    pub fn with_metrics_collector(
        mut self,
        collector: MySqlServerMetricsCollector,
    ) -> MySqlServerBuilder {
        self._metrics_collector = collector;
        self
    }

    pub fn build(self) -> MySqlServer {
        MySqlServer {
            client: Connection::new(
                self._socket,
                self._pcfg.user,
                self._pcfg.password,
                self._pcfg.db,
                format!("{} pisa {}", self._pcfg.server_version, self._pisa_version),
            ),
            buf: self._buf,
            mysql_parser: self._mysql_parser,
            trans_fsm: TransFsm::new_trans_fsm(self._route_strategy, self._pool),
            ast_cache: self._ast_cache,
            plugin: self._plugin,
            is_quit: self._is_quit,
            concurrency_control_rule_idx: self._concurrency_control_rule_idx,
            metrics_collector: self._metrics_collector,
            name: self._pcfg.name,
            server_version: self._pcfg.server_version.clone(),
        }
    }
}

impl MySqlServer {
    pub async fn handshake(&mut self) -> Result<(), ProtocolError> {
        if let Err(err) = self.client.handshake().await {
            if let ProtocolError::AuthFailed(err) = err {
                return self.client.pkt.write_buf(&err).await;
            }
            return Err(err);
        }
        Ok(())
    }

    pub async fn run(&mut self) -> Result<(), ProtocolError> {
        // set db to trans_fsm
        self.trans_fsm.set_db(self.client.db.clone());

        let mut buf = BytesMut::with_capacity(4096);

        loop {
            self.client.pkt.sequence = 0;

            let length = match self.client.pkt.read_packet_buf(&mut buf).await {
                Err(err) => return Err(err),
                Ok(length) => length,
            };

            if self.is_quit {
                return Ok(());
            }

            if length == 0 {
                //TODO
                //KNOWN ISSUE
                return Ok(());
            }

            if let Err(err) = self.handle_command(&mut buf).await {
                error!("exec command err: {:?}", err);
            };

            if let Some(idx) = &self.concurrency_control_rule_idx {
                self.plugin.as_mut().unwrap().concurrency_control.add_permits(*idx);
                self.concurrency_control_rule_idx = None;
            }
        }
    }

    pub async fn handle_command(&mut self, data: &mut BytesMut) -> Result<(), Error> {
        let cmd = data.get_u8();
        let payload = data.split();

        if let Err(err) = self.plugin_run(&payload) {
            return self.handle_err(err.to_string()).await;
        }

        match cmd {
            COM_INIT_DB => self.handle_init_db(&payload, true).await,
            COM_QUERY => self.handle_query(&payload).await,
            COM_FIELD_LIST => self.handle_field_list(&payload).await,
            COM_QUIT => self.handle_quit().await,
            COM_PING => self.handle_ok().await,
            COM_STMT_PREPARE => self.handle_prepare(&payload).await,
            COM_STMT_EXECUTE => self.handle_execute(&payload).await,
            COM_STMT_CLOSE => self.handle_stmt_close(&payload).await,
            COM_STMT_RESET => self.handle_ok().await,
            _ => self.handle_err(format!("command {} not support", cmd)).await,
        }
    }

    pub async fn handle_init_db(&mut self, payload: &[u8], is_send_ok: bool) -> Result<(), Error> {
        let sql = str::from_utf8(payload).unwrap().trim_matches(char::from(0));

        let earlier = SystemTime::now();
        if let Err(err) =
            self.trans_fsm.trigger(TransEventName::UseEvent, RouteInput::Statement(sql)).await
        {
            error!("err:{:?}", err);
        }
        let mut client_conn = self.trans_fsm.get_conn().await.unwrap();
        collect_sql_processed_total!(
            self,
            "COM_INIT_DB",
            client_conn.get_endpoint().unwrap().as_str()
        );
        collect_sql_under_processing_inc!(
            self,
            "COM_INIT_DB",
            client_conn.get_endpoint().unwrap().as_str()
        );

        self.trans_fsm.set_db(sql.to_string());

        let res = match client_conn.send_use_db(sql).await {
            Ok(res) => res,
            Err(err) => return Err(Error::new(ErrorKind::Protocol(err))),
        };

        let ep = client_conn.get_endpoint().unwrap();
        self.trans_fsm.put_conn(client_conn);
        collect_sql_under_processing_dec!(self, "COM_INIT_DB", ep.as_str());
        collect_sql_processed_duration!(self, "COM_INIT_DB", ep.as_str(), earlier);

        if res.1 {
            if is_send_ok {
                self.client.pkt.write_ok().await.map_err(|e| Error::new(ErrorKind::Protocol(e)))
            } else {
                Ok(())
            }
        } else {
            // supports CLIENT_PROTOCOL_41 default
            // skip sql_state_marker and sql_state packet
            let err_info = self.client.pkt.make_err_packet(MySQLError::new(
                1049,
                "42000".as_bytes().to_vec(),
                String::from_utf8_lossy(&res.0[13..]).to_string(),
            ));
            self.client
                .pkt
                .write_buf(&err_info)
                .await
                .map_err(|e| Error::new(ErrorKind::Protocol(e)))
        }
    }

    pub async fn handle_field_list(&mut self, payload: &[u8]) -> Result<(), Error> {
        let earlier = SystemTime::now();
        if let Err(err) = self.trans_fsm.trigger(TransEventName::QueryEvent, RouteInput::None).await
        {
            error!("err: {:?}", err);
        }

        let mut client_conn = self.trans_fsm.get_conn().await.unwrap();
        collect_sql_processed_total!(
            self,
            "COM_FIELD_LIST",
            client_conn.get_endpoint().unwrap().as_str()
        );
        collect_sql_under_processing_inc!(
            self,
            "COM_FIELD_LIST",
            client_conn.get_endpoint().unwrap().as_str()
        );
        let mut stream = match client_conn.send_common_command(COM_FIELD_LIST, payload).await {
            Ok(stream) => stream,
            Err(err) => return Err(Error::new(ErrorKind::Protocol(err))),
        };

        let mut buf = BytesMut::with_capacity(128);

        loop {
            let mut data = match stream.next().await {
                Some(Ok(data)) => data,
                Some(Err(e)) => return Err(Error::new(ErrorKind::Protocol(e))),
                None => break,
            };

            self.client.pkt.construct_packet_buf(&mut data, &mut buf).await;

            if is_eof(&data) {
                break;
            }
        }

        self.client.pkt.write_buf(&buf).await.map_err(|e| Error::new(ErrorKind::Protocol(e)))?;
        let ep = client_conn.get_endpoint().unwrap();
        self.trans_fsm.put_conn(client_conn);
        collect_sql_under_processing_dec!(self, "COM_FIELD_LIST", ep.as_str());
        collect_sql_processed_duration!(self, "COM_FIELD_LIST", ep.as_str(), earlier);
        Ok(())
    }

    pub async fn handle_prepare(&mut self, payload: &[u8]) -> Result<(), Error> {
        let sql = str::from_utf8(payload).unwrap().trim_matches(char::from(0));

        let earlier = SystemTime::now();
        if let Err(err) =
            self.trans_fsm.trigger(TransEventName::PrepareEvent, RouteInput::Statement(sql)).await
        {
            error!("error: {:?}", err);
        };

        let mut client_conn = self.trans_fsm.get_conn().await.unwrap();
        collect_sql_processed_total!(
            self,
            "COM_PREPARE",
            client_conn.get_endpoint().unwrap().as_str()
        );
        collect_sql_under_processing_inc!(
            self,
            "COM_PREPARE",
            client_conn.get_endpoint().unwrap().as_str()
        );
        let try_stmt = client_conn.send_prepare(payload).await;
        if let Err(ProtocolError::PrepareError(mut data)) = try_stmt {
            self.client.pkt.make_packet_header(data.len() - 4, &mut data);
            self.trans_fsm.put_conn(client_conn);
            return self
                .client
                .pkt
                .write_buf(&data)
                .await
                .map_err(|e| Error::new(ErrorKind::Protocol(e)));
        }

        let stmt = try_stmt.unwrap();
        let ep = client_conn.get_endpoint().unwrap();
        self.trans_fsm.put_conn(client_conn);
        collect_sql_under_processing_dec!(self, "COM_PREPARE", ep.as_str());
        collect_sql_processed_duration!(self, "COM_PREPARE", ep.as_str(), earlier);

        let mut data = BytesMut::from(&vec![0; 4][..]);
        data.put_u8(0);
        data.extend_from_slice(&u32::to_le_bytes(stmt.stmt_id));
        data.extend_from_slice(&u16::to_le_bytes(stmt.cols_count));
        data.extend_from_slice(&u16::to_le_bytes(stmt.params_count));

        data.extend_from_slice(&[0, 0, 0]);

        self.client.pkt.make_packet_header(data.len() - 4, &mut data);

        if !stmt.params_data.is_empty() {
            for mut param_data in stmt.params_data {
                self.client.pkt.make_packet_header(param_data.len() - 4, &mut param_data);
                data.extend_from_slice(&param_data);
            }

            data.extend_from_slice(&self.client.pkt.make_eof_packet());
        }

        if !stmt.cols_data.is_empty() {
            for mut col_data in stmt.cols_data {
                self.client.pkt.make_packet_header(col_data.len() - 4, &mut col_data);
                data.extend_from_slice(&col_data);
            }

            data.extend_from_slice(&self.client.pkt.make_eof_packet());
        }

        self.client.pkt.write_buf(&data).await.map_err(|e| Error::new(ErrorKind::Protocol(e)))?;
        Ok(())
    }

    pub async fn handle_query(&mut self, payload: &[u8]) -> Result<(), Error> {
        let sql = str::from_utf8(payload).unwrap().trim_matches(char::from(0));

        let earlier = SystemTime::now();
        //if let Err(err) =
        //    self.trans_fsm.trigger(TransEventName::QueryEvent, RouteInput::Statement(sql)).await
        //{
        //    error!("err:{:?}", err);
        //}
        //let mut client_conn = self.trans_fsm.get_conn().await.unwrap();

        let mut client_conn = match self.get_ast(sql) {
            Err(err) => {
                error!("err: {:?}", err);
                self.trans_fsm
                    .trigger(TransEventName::QueryEvent, RouteInput::Statement(sql))
                    .await?;
                self.trans_fsm.get_conn().await.unwrap()
            }

            Ok(stmt) => match &stmt[0] {
                SqlStmt::Set(stmt) => {
                    self.handle_set_stmt(stmt, sql).await;
                    self.trans_fsm.get_conn().await.unwrap()
                }
                //TODO: split sql stmt for sql audit
                SqlStmt::BeginStmt(_stmt) => {
                    self.trans_fsm
                        .trigger(TransEventName::StartEvent, RouteInput::Transaction(sql))
                        .await?;
                    self.trans_fsm.get_conn().await.unwrap()
                }
                SqlStmt::Start(_stmt) => {
                    self.trans_fsm
                        .trigger(TransEventName::StartEvent, RouteInput::Transaction(sql))
                        .await?;
                    self.trans_fsm.get_conn().await.unwrap()
                }
                SqlStmt::Commit(_stmt) => {
                    self.trans_fsm
                        .trigger(TransEventName::StartEvent, RouteInput::Transaction(sql))
                        .await?;
                    self.trans_fsm.get_conn().await.unwrap()
                }
                SqlStmt::Rollback(_stmt) => {
                    self.trans_fsm
                        .trigger(TransEventName::StartEvent, RouteInput::Transaction(sql))
                        .await?;
                    self.trans_fsm.get_conn().await.unwrap()
                }
                _ => {
                    self.trans_fsm
                        .trigger(TransEventName::QueryEvent, RouteInput::Statement(sql))
                        .await?;
                    self.trans_fsm.get_conn().await.unwrap()
                }
            },
        };

        collect_sql_processed_total!(
            self,
            "COM_QUERY",
            client_conn.get_endpoint().unwrap().as_str()
        );
        collect_sql_under_processing_inc!(
            self,
            "COM_QUERY",
            client_conn.get_endpoint().unwrap().as_str()
        );

        let stream = match client_conn.send_query(payload).await {
            //.map_err(|e| Error::new(ErrorKind::Protocol(e)));
            Ok(stream) => stream,
            Err(err) => return Err(Error::new(ErrorKind::Protocol(err))),
        };
        self.handle_query_resultset(stream)
            .await
            .map_err(|e| Error::new(ErrorKind::Protocol(e)))?;

        let ep = client_conn.get_endpoint().unwrap();
        self.trans_fsm.put_conn(client_conn);
        collect_sql_under_processing_dec!(self, "COM_QUERY", ep.as_str());
        collect_sql_processed_duration!(self, "COM_QUERY", ep.as_str(), earlier);
        Ok(())
    }

    // Set charset name
    async fn handle_set_stmt(&mut self, stmt: &SetOptValues, input: &str) {
        println!("set {:?}", input);
        match stmt {
            SetOptValues::OptValues(vals) => match &vals.opt {
                SetOpts::SetNames(name) => {
                    if let Some(name) = &name.charset_name {
                        self.client.charset = name.clone();
                        self.trans_fsm.set_charset(name.clone());
                        self.trans_fsm
                            .trigger(
                                TransEventName::SetSessionEvent,
                                RouteInput::Statement(input),
                            )
                            .await
                            .unwrap();
                            return
                    }
                }
                SetOpts::SetVariable(val) => {
                    if val.var.to_uppercase() == "AUTOCOMMIT" {
                        match &val.value {
                            ExprOrDefault::Expr(expr) => match expr {
                                Expr::LiteralExpr(Value::Num { value, .. })
                                | Expr::SimpleIdentExpr(Value::Ident { value, .. }) => {
                                    if value == "0" || value.to_uppercase() == "OFF" {
                                        self.trans_fsm
                                            .trigger(
                                                TransEventName::SetSessionEvent,
                                                RouteInput::Transaction(input),
                                            )
                                            .await
                                            .unwrap();
                                    }

                                    if value == "1" {
                                        let _ = self.trans_fsm.reset_fsm_state(RouteInput::Statement(input)).await;
                                    }

                                    self.client.autocommit = Some(value.clone());
                                    self.trans_fsm.set_autocommit(value.clone());
                                    return;
                                }
                                _ => {}
                            },
                            ExprOrDefault::On => {
                                self.client.autocommit = Some(String::from("ON"));
                                self.trans_fsm.set_autocommit(String::from("ON"));
<<<<<<< HEAD
                                let _ = self.trans_fsm.reset_fsm_state(RouteInput::Statement(input)).await;
                                return;
=======
<<<<<<< Updated upstream
                                self.trans_fsm.reset_fsm_state();
=======
                                let _ = self.trans_fsm.reset_fsm_state(RouteInput::Statement(input)).await;
                                return;
>>>>>>> Stashed changes
>>>>>>> 7bc970cc
                            }

                            _ => {}
                        }
                    }
                }
                _ => {}
            },

            _ => {}
        }

        println!("curr state {:?} {:?}", self.trans_fsm.current_state, self.trans_fsm.current_event);

        self.trans_fsm
            .trigger(
                TransEventName::SetSessionEvent,
                RouteInput::Statement(input),
            )
            .await
            .unwrap();
    }

    pub async fn handle_query_resultset<'b>(
        &mut self,
        mut stream: ResultsetStream<'b>,
    ) -> Result<(), ProtocolError> {
        let data = stream.next().await;

        let mut header = match data {
            Some(Ok(data)) => data,
            Some(Err(e)) => return Err(e),
            None => return Ok(()),
        };

        let ok_or_err = header[4];

        if ok_or_err == OK_HEADER || ok_or_err == ERR_HEADER {
            self.client.pkt.write_buf(&header).await?;
            return Ok(());
        }

        let (cols, ..) = length_encode_int(&header[4..]);
        // first clear buf
        self.buf.clear();

        self.client.pkt.construct_packet_buf(&mut header, &mut self.buf).await;

        for _ in 0..cols {
            let data = stream.next().await;
            let mut data = match data {
                Some(Ok(data)) => data,
                Some(Err(e)) => return Err(e),
                None => break,
            };

            self.client.pkt.construct_packet_buf(&mut data, &mut self.buf).await;
        }

        // read eof
        let _ = stream.next().await;

        self.buf.extend_from_slice(&self.client.pkt.make_eof_packet());

        loop {
            let data = stream.next().await;

            let mut row = match data {
                Some(Ok(data)) => data,
                Some(Err(e)) => return Err(e),
                None => break,
            };

            if is_eof(&row) {
                break;
            }

            self.client.pkt.construct_packet_buf(&mut row, &mut self.buf).await;
        }

        self.buf.extend_from_slice(&self.client.pkt.make_eof_packet());
        self.client.pkt.write_buf(&self.buf).await?;

        Ok(())
    }

    pub async fn handle_execute(&mut self, payload: &[u8]) -> Result<(), Error> {
        let earlier = SystemTime::now();
        let mut client_conn = self.trans_fsm.get_conn().await.unwrap();
        collect_sql_processed_total!(
            self,
            "COM_EXECUTE",
            client_conn.get_endpoint().unwrap().as_str()
        );
        collect_sql_under_processing_inc!(
            self,
            "COM_EXECUTE",
            client_conn.get_endpoint().unwrap().as_str()
        );
        let stream = client_conn
            .send_execute(payload)
            .await
            .map_err(|e| Error::new(ErrorKind::Protocol(e)))?;
        self.handle_query_resultset(stream)
            .await
            .map_err(|e| Error::new(ErrorKind::Protocol(e)))?;
        let ep = client_conn.get_endpoint().unwrap();
        self.trans_fsm.put_conn(client_conn);
        collect_sql_under_processing_dec!(self, "COM_EXECUTE", ep.as_str());
        collect_sql_processed_duration!(self, "COM_EXECUTE", ep.as_str(), earlier);
        Ok(())
    }

    pub async fn handle_ok(&mut self) -> Result<(), Error> {
        self.client.pkt.write_ok().await.map_err(|e| Error::new(ErrorKind::Protocol(e)))
    }

    pub async fn handle_err(&mut self, msg: String) -> Result<(), Error> {
        let err_info = self.client.pkt.make_err_packet(MySQLError::new(
            1047,
            "08S01".as_bytes().to_vec(),
            msg,
        ));

        self.client.pkt.write_buf(&err_info).await.map_err(|e| Error::new(ErrorKind::Protocol(e)))
    }

    pub async fn handle_stmt_close(&mut self, payload: &[u8]) -> Result<(), Error> {
        let stmt_id = LittleEndian::read_u32(payload);
        debug!("stmt close {:?}", stmt_id);

        Ok(())
    }

    pub async fn handle_quit(&mut self) -> Result<(), Error> {
        self.is_quit = true;
        self.client.pkt.conn.shutdown().await.map_err(|e| Error::new(ErrorKind::Io(e)))
    }

    fn get_ast(&mut self, sql: &str) -> Result<Vec<SqlStmt>, ParseError> {
        let mut ast_cache = self.ast_cache.lock();
        let try_ast = ast_cache.get(sql.to_string());

        match try_ast {
            Some(stmt) => Ok(stmt.to_vec()),
            None => match self.mysql_parser.parse(sql) {
                Err(err) => Err(err[0].clone()),
                Ok(stmt) => {
                    ast_cache.set(sql.to_string(), stmt.clone());
                    Ok(stmt)
                }
            },
        }
    }

    fn plugin_run(&mut self, payload: &[u8]) -> Result<(), BoxError> {
        if let Some(plugin) = self.plugin.as_mut() {
            let input = unsafe { String::from(str::from_utf8_unchecked(payload)) };

            plugin.circuit_break.handle(input.clone())?;

            let res = plugin.concurrency_control.handle(input);

            match res {
                Ok(data) => {
                    self.concurrency_control_rule_idx = data.0;
                    return Ok(());
                }

                Err(err) => return Err(err),
            }
        }

        Ok(())
    }
}<|MERGE_RESOLUTION|>--- conflicted
+++ resolved
@@ -505,13 +505,10 @@
                         self.client.charset = name.clone();
                         self.trans_fsm.set_charset(name.clone());
                         self.trans_fsm
-                            .trigger(
-                                TransEventName::SetSessionEvent,
-                                RouteInput::Statement(input),
-                            )
+                            .trigger(TransEventName::SetSessionEvent, RouteInput::Statement(input))
                             .await
                             .unwrap();
-                            return
+                        return;
                     }
                 }
                 SetOpts::SetVariable(val) => {
@@ -531,7 +528,10 @@
                                     }
 
                                     if value == "1" {
-                                        let _ = self.trans_fsm.reset_fsm_state(RouteInput::Statement(input)).await;
+                                        let _ = self
+                                            .trans_fsm
+                                            .reset_fsm_state(RouteInput::Statement(input))
+                                            .await;
                                     }
 
                                     self.client.autocommit = Some(value.clone());
@@ -543,17 +543,11 @@
                             ExprOrDefault::On => {
                                 self.client.autocommit = Some(String::from("ON"));
                                 self.trans_fsm.set_autocommit(String::from("ON"));
-<<<<<<< HEAD
-                                let _ = self.trans_fsm.reset_fsm_state(RouteInput::Statement(input)).await;
+                                let _ = self
+                                    .trans_fsm
+                                    .reset_fsm_state(RouteInput::Statement(input))
+                                    .await;
                                 return;
-=======
-<<<<<<< Updated upstream
-                                self.trans_fsm.reset_fsm_state();
-=======
-                                let _ = self.trans_fsm.reset_fsm_state(RouteInput::Statement(input)).await;
-                                return;
->>>>>>> Stashed changes
->>>>>>> 7bc970cc
                             }
 
                             _ => {}
@@ -566,13 +560,8 @@
             _ => {}
         }
 
-        println!("curr state {:?} {:?}", self.trans_fsm.current_state, self.trans_fsm.current_event);
-
         self.trans_fsm
-            .trigger(
-                TransEventName::SetSessionEvent,
-                RouteInput::Statement(input),
-            )
+            .trigger(TransEventName::SetSessionEvent, RouteInput::Statement(input))
             .await
             .unwrap();
     }
