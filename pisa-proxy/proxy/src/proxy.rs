--- conflicted
+++ resolved
@@ -157,7 +157,10 @@
     3306
 }
 
-<<<<<<< HEAD
+fn default_auto_server_version() -> String {
+    "5.7.37".to_string()
+}
+
 impl From<MySQLNode> for Endpoint {
     fn from(node: MySQLNode) -> Self {
         Self {
@@ -169,10 +172,6 @@
             addr: format!("{}:{}", node.host, node.port),
         }
     }
-=======
-fn default_auto_server_version() -> String {
-    "5.7.37".to_string()
->>>>>>> 3d5670da
 }
 
 pub struct Proxy {
